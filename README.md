--- conflicted
+++ resolved
@@ -1,176 +1,9 @@
-# Big Mood Detector
+# 🧠 Big Mood Detector
 
-<<<<<<< HEAD
-Temporal mood prediction from wearable data. Two models, two windows: PAT analyzes your current state, XGBoost predicts tomorrow's risk.
-=======
 **Wearable-data mood insights for personal research**
->>>>>>> 5c381be3
 
 [![Tests](https://img.shields.io/badge/tests-976%20passing-brightgreen)](tests/) [![Coverage](https://img.shields.io/badge/coverage-90%25-brightgreen)](htmlcov/) [![Python](https://img.shields.io/badge/python-3.12%2B-blue)](pyproject.toml) [![License](https://img.shields.io/badge/license-Apache%202.0-green)](LICENSE)
 
-<<<<<<< HEAD
-## What This Actually Does
-
-Processes your Apple Health export and generates mood risk predictions using two distinct approaches:
-
-1. **PAT (Pretrained Actigraphy Transformer)** - Assesses current depression state from past 7 days of activity
-2. **XGBoost** - Predicts tomorrow's risk for depression/mania/hypomania based on circadian patterns
-
-This temporal separation is novel - most systems blend past and future. We don't.
-
-## Performance Claims vs Reality
-
-### Published Research Claims
-- **Mania detection**: 0.98 AUC (Seoul National University)
-- **Hypomania**: 0.95 AUC 
-- **Depression**: 0.80 AUC
-
-### Our Implementation
-- **PAT-S Depression**: 0.56 AUC (matches paper's 0.560)
-- **PAT-M Depression**: 0.54 AUC (paper: 0.559)
-- **PAT-L**: Training in progress
-- **XGBoost**: Using pre-trained weights from paper (no independent validation)
-
-**Reality check**: 0.56 AUC is barely better than random (0.5). The XGBoost claims are from the paper - we haven't validated them independently.
-
-## Quick Start
-
-```bash
-# Install
-pip install -e ".[dev,ml,monitoring]"
-
-# Process your Apple Health export
-python src/big_mood_detector/main.py process ~/Downloads/export.xml
-
-# Get predictions
-python src/big_mood_detector/main.py predict ~/Downloads/export.xml --report
-```
-
-## What You Get
-
-```
-Temporal Mood Assessment Report
-━━━━━━━━━━━━━━━━━━━━━━━━━━━━━━━━━━━━━━━━━━━━━━━━━
-Current State Assessment (PAT - Past 7 days):
-  Depression Risk: 23% (LOW)
-  Model Confidence: 0.56 AUC
-
-Tomorrow's Predictions (XGBoost - Circadian):
-  Depression: 15% (LOW)
-  Mania: 3% (LOW)
-  Hypomania: 28% (LOW)
-  
-Key Patterns:
-  • Sleep duration: -1.2 hrs from baseline
-  • Circadian phase: +0.8 hrs (slight delay)
-  • Activity fragmentation: Normal
-━━━━━━━━━━━━━━━━━━━━━━━━━━━━━━━━━━━━━━━━━━━━━━━━━
-```
-
-## CLI Commands
-
-```bash
-# Process health data
-python src/big_mood_detector/main.py process <export_file>
-
-# Generate predictions
-python src/big_mood_detector/main.py predict <export_file> [--report]
-
-# Start API server
-python src/big_mood_detector/main.py serve
-
-# Watch directory for new exports
-python src/big_mood_detector/main.py watch <directory>
-
-# Label episodes (for research)
-python src/big_mood_detector/main.py label episode \
-  --episode-type depressive \
-  --severity moderate \
-  --start-date 2024-01-15 \
-  --end-date 2024-01-22
-
-# Train personal model (experimental)
-python src/big_mood_detector/main.py train \
-  --model-type xgboost \
-  --user-id user123 \
-  --data features.csv \
-  --labels labels.csv
-```
-
-## Architecture
-
-Clean Architecture with dependency injection:
-
-```
-├── domain/           # Business logic, no external dependencies
-├── application/      # Use cases, orchestration
-├── infrastructure/   # ML models, data access, external services
-└── interfaces/       # CLI, API, future web UI
-```
-
-Key components:
-- **Temporal Ensemble Orchestrator** - Manages PAT + XGBoost predictions
-- **Streaming XML Parser** - Handles 500MB+ files with <100MB RAM
-- **Personal Baseline Tracker** - Adapts to individual patterns
-- **Clinical Report Generator** - Produces interpretable outputs
-
-## The Science
-
-### XGBoost (Seoul National University, 2024)
-- 168 patients with mood disorders
-- 44,787 days of data
-- 36 engineered features (sleep, circadian, activity)
-- Key insight: Circadian phase shift is the strongest predictor
-
-### PAT (Dartmouth, 2024)
-- Transformer architecture for wearable time series
-- Pretrained on 29,307 NHANES participants
-- Processes 10,080 minutes (7 days) of activity data
-- Limited by general population training (not clinical cohort)
-
-## Performance
-
-- **XML Processing**: 33MB/s (>40k records/second)
-- **Full Pipeline**: 17.4s for 365 days of data
-- **Memory**: <100MB for any file size
-- **API Response**: <200ms average
-
-## Limitations
-
-1. **PAT performance is mediocre** - 0.56 AUC barely beats random
-2. **No clinical validation** - Models from papers, not validated on real patients
-3. **Population mismatch** - PAT trained on general population, not bipolar cohort
-4. **XGBoost black box** - Can't inspect or validate the pre-trained models
-5. **Not FDA approved** - Research prototype, not medical device
-
-## Dependencies
-
-Core:
-- Python 3.12+
-- XGBoost for predictions
-- PyTorch for PAT implementation
-- FastAPI for API server
-- Click for CLI
-
-## Development
-
-```bash
-# Setup
-git clone https://github.com/Clarity-Digital-Twin/big-mood-detector.git
-cd big-mood-detector
-python -m venv .venv
-source .venv/bin/activate
-pip install -e ".[dev,ml,monitoring]"
-
-# Run tests (976 passing)
-make test
-
-# Type checking
-make type-check
-
-# Linting
-make lint
-=======
 Analyze your Apple Health data to understand mood patterns. Two models, two windows: PAT assesses your current state, XGBoost predicts tomorrow's risk.
 
 ## Why This Matters
@@ -323,74 +156,25 @@
   year={2024}
 }
 ```
->>>>>>> 5c381be3
 
-# Full quality check
-make quality
-```
+## Contributing
 
-<<<<<<< HEAD
-## Medical Disclaimer
-=======
 We need help with:
 - 🏥 Clinical validation studies
 - 🌍 Diverse population testing
 - 📱 More device support (Fitbit, Garmin)
 - 🧪 Improving PAT accuracy beyond 0.56
->>>>>>> 5c381be3
-
-**This is research software. Not FDA-approved. Cannot diagnose conditions. Not a substitute for professional care. If in crisis, call 988 (US) or emergency services.**
-
-<<<<<<< HEAD
-## Contributing
-
-Real needs:
-- Clinical validation with actual patient data
-- Improve PAT depression detection beyond 0.56 AUC
-- Add more wearable device support
-- Create interpretability tools for XGBoost predictions
 
 See [CONTRIBUTING.md](CONTRIBUTING.md) for guidelines.
 
-## Citations
-
-```bibtex
-@article{lee2024predicting,
-  title={Accurately predicting mood episodes in mood disorder patients using wearable sleep and circadian rhythm features},
-  author={Lee, Dongju and others},
-  journal={npj Digital Medicine},
-  volume={7},
-  number={1},
-  pages={1--12},
-  year={2024},
-  publisher={Nature Publishing Group}
-}
-
-@article{ruan2024pat,
-  title={AI Foundation Models for Wearable Movement Data},
-  author={Ruan, Franklin and others},
-  journal={Dartmouth College},
-  year={2024}
-}
-```
-=======
 ## License
 
 Apache 2.0 - See [LICENSE](LICENSE)
->>>>>>> 5c381be3
 
-## License
+## Acknowledgments
 
-<<<<<<< HEAD
-Apache 2.0 - See [LICENSE](LICENSE)
-
----
-
-For AI agents: See [CLAUDE.md](CLAUDE.md) for codebase orientation.
-=======
 Built on research from Seoul National University, Dartmouth College, and Harvard Medical School.
 
 ---
 
-**For AI agents:** See [CLAUDE.md](CLAUDE.md) for codebase orientation.
->>>>>>> 5c381be3
+**For AI agents:** See [CLAUDE.md](CLAUDE.md) for codebase orientation.