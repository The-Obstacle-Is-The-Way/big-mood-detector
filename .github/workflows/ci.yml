--- conflicted
+++ resolved
@@ -70,11 +70,7 @@
           
       - name: Run tests (fast)
         run: |
-<<<<<<< HEAD
-          pytest tests/unit -v --tb=short -m "not slow and not large and not slow_finetune"
-=======
-          pytest tests/unit -v --tb=short -m "not slow and not large" -p no:timeout
->>>>>>> e3005d55
+          pytest tests/unit -v --tb=short -m "not slow and not large and not slow_finetune" -p no:timeout
           
       - name: Upload coverage
         if: matrix.python-version == '3.12'
